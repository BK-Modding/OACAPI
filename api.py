--- conflicted
+++ resolved
@@ -123,7 +123,8 @@
             if rfull is not None:
                 return self.retrieve(
                     catalog_name, ename, quantity_name, attribute_name, True)
-            fmt = request.values.get('format')
+
+        fmt = request.values.get('format')
         fmt = fmt.lower() if fmt is not None else fmt
 
         ra = request.values.get('ra')
@@ -341,8 +342,6 @@
                 outarr = [[delim.join(q) if is_list(q) else q
                            for q in e] for e in outarr]
             elif cax == 'a':
-                # outarr = [[i for s in edict[e][qname]
-                #           for i in s] for e in edict]
                 outarr = [i for s in [
                     [[enames[ei]] + q for q in edict[e][qname]]
                     for ei, e in enumerate(edict)] for i in s]
@@ -366,13 +365,12 @@
         else:
             outarr = listify(edict[ename][qname])
 
-        outarr = [[bool_str(x) if isinstance(x, bool) else (
-            ('"' + x + '"') if delim in x else x) for x in y]
+        boolrows = [any([isinstance(x, bool) for x in y]) for y in list(map(list, zip(*outarr)))]
+        outarr = [[bool_str(x) if boolrows[xi] else (
+            ('"' + x + '"') if delim in x else x) for xi, x in enumerate(y)]
             for y in outarr]
 
         if cax is None:
-            # if rax is None:
-            #    outarr = list(map(list, zip(*outarr)))
             cax, rax = rax, None
             colheaders, rowheaders = list(rowheaders), None
 
@@ -406,7 +404,6 @@
     '/'.join(['', cn, en, qn]),
     '/'.join(['', cn, en, qn, an]))
 
-<<<<<<< HEAD
 print('Loading catalog...')
 for cat in catdict:
     catalogs[cat] = json.load(open(os.path.join(
@@ -441,42 +438,4 @@
 coo = coord(ras, decs, unit=(un.hourangle, un.deg))
 
 print('Launching API...')
-#app.run()
-=======
-if __name__ == '__main__':
-    print('Loading catalog...')
-    for cat in catdict:
-        catalogs[cat] = json.load(open(os.path.join(
-            ac_path, catdict[cat], 'output', 'catalog.min.json'), 'r'),
-            object_pairs_hook=OrderedDict)
-        catalogs[cat] = dict(zip([x['name']
-                                  for x in catalogs[cat]], catalogs[cat]))
-    print('Creating alias dictionary and position arrays...')
-    ras = []
-    decs = []
-    for cat in catdict:
-        for event in catalogs[cat]:
-            levent = catalogs[cat].get(event, {})
-            laliases = levent.get('alias', [])
-            laliases = list(set([event] + [x['value'] for x in laliases]))
-            for alias in laliases:
-                aliases.setdefault(alias, []).append([cat, event])
-            lra = levent.get('ra')
-            ldec = levent.get('dec')
-            if lra is None and ldec is None:
-                continue
-            lra = lra[0].get('value')
-            ldec = ldec[0].get('value')
-            if lra is None or ldec is None:
-                continue
-            if not raregex.match(lra) or not decregex.match(ldec):
-                continue
-            rdnames.append(event)
-            ras.append(lra)
-            decs.append(ldec)
-
-    coo = coord(ras, decs, unit=(un.hourangle, un.deg))
-
-    print('Launching API...')
-    app.run(threaded=True)
->>>>>>> 4cd7ac96
+#app.run()